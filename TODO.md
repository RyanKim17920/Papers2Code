


# TODO: check boxes that are done

1. Basic UI FIXES:
* [X] Add border to search bar on top 
* [X] Add some more spacing on top of the cards along with the Search Papers (include a Filter title there too, slightly differing color scheme around filter) 
* [X] Cards should always have the text aligned/same height (papers that have two lines of authors are have the tags, date, etc. lower than other cards which makes spacing uneven)
* [X] Spacing issues are common for a lot of things such as within the papers, spacing above implementability, information above the info, community implementation progress spacing, etc.
* [X] Increase information density of paper pages further
* [ ] Make up to 3 cards in a row when filter is gone
* [ ] Make updates page collapsable or just smaller
    * [ ] Make updates pages a real thing in the backend, very basic information (do not implement right now, however edit the TODO to include ideas on how to incorporate an easy blog-like system to append new information on from the admin side)

* [ ] Improve the 404 Page not found to be styled exquisitely
* [ ] Fix the view Likes popup of everyone that di so that it doesn't come from top left (should pop out from same location)
* [ ] Remove all links to papersWithCode to it
* [X] Make all the hearts into likes, all saved into upvotes, and unify this text throughout everything
* [ ] Have links to website, twitter, linkedin, bluesky, huggingface if they exist in the user profile

2. BASIC BACKEND FIXES:
<<<<<<< HEAD
* [ ] logging out (sign out) goes directly to the papers if logged out from dashboard (in either case), otherwise just go to the page
* [ ] Make the "joined" date in the user profile accurate
* [ ] Make the "last seen" date in the user profile accurate
* [ ] Modify paper views to override any old views by the same userID to the same paper in order to not just spam data (no repeated paperId and userID essentially s)
* [ ] Thumbs up/loving papers in dashboard does not change backend, connect it properly
* [ ] Saved/Thumbs/Loved doesn't display any papers in dashboard (works in profile though, UNIFY if it's upvoted or saved, let's stick with upvoted first) but it does work in user profile
* [ ] In user profile, upvoted papers should already be highlighted for the thumbs up instead of being not filled
=======
* [X] logging out (sign out) goes directly to the papers if logged out from dashboard (in either case), otherwise just go to the page
* [X] Make the "joined" date in the user profile accurate
* [X] Make the "last seen" date in the user profile accurate
* [ ?? ] Modify paper views to override any old views by the same userID to the same paper in order to not just spam data (no repeated paperId and userID essentially s) --> It seems that the paper views don't even have the user Id saved to it... neeeds to be fixed.
* [X] Thumbs up/loving papers in dashboard does not change backend, connect it properly
* [X] Saved/Thumbs/Loved doesn't display any papers in dashboard (works in profile though, UNIFY if it's upvoted or saved, let's stick with upvoted first) but it does work in user profile
* [ ] In user profile, upvoted papers should already be highlighted for the thumbs up instead of being not fille
>>>>>>> 89cfce14
3. FUTURE CHANGES (mixed) [DO NOT IMPLEMENT RIGHT NOW]:
 * [ ] Search works for all cases
 * [ ] Improve tagging and tags
 * [ ] Improve search in general 
 * [ ] more papers in the dashboard for implementation 
 * [ ] for both profile's Updated/Contrbuting and the dashboard cards should be identical, and have ability to go directly to paper link, or github link, along with showing the abstract rather than repeating the title twice
* [ ] Date of publishing for papers in dashbaord not like 6 months ago or somethhing
* [ ] Condense all the various careds into some similar method instead of having so many different ones of the same hting
* [ ] If user has too many contributed to or upvoted have a pagination but vertical on the right side in the white space of the area.
* [ ] integrate settings into profile as a tab or something, at least improve that UI significantly
* [ ] implementaiton tracking becomes a timeline not just random information texted 
* [ ] works for MOBILE<|MERGE_RESOLUTION|>--- conflicted
+++ resolved
@@ -20,15 +20,6 @@
 * [ ] Have links to website, twitter, linkedin, bluesky, huggingface if they exist in the user profile
 
 2. BASIC BACKEND FIXES:
-<<<<<<< HEAD
-* [ ] logging out (sign out) goes directly to the papers if logged out from dashboard (in either case), otherwise just go to the page
-* [ ] Make the "joined" date in the user profile accurate
-* [ ] Make the "last seen" date in the user profile accurate
-* [ ] Modify paper views to override any old views by the same userID to the same paper in order to not just spam data (no repeated paperId and userID essentially s)
-* [ ] Thumbs up/loving papers in dashboard does not change backend, connect it properly
-* [ ] Saved/Thumbs/Loved doesn't display any papers in dashboard (works in profile though, UNIFY if it's upvoted or saved, let's stick with upvoted first) but it does work in user profile
-* [ ] In user profile, upvoted papers should already be highlighted for the thumbs up instead of being not filled
-=======
 * [X] logging out (sign out) goes directly to the papers if logged out from dashboard (in either case), otherwise just go to the page
 * [X] Make the "joined" date in the user profile accurate
 * [X] Make the "last seen" date in the user profile accurate
@@ -36,7 +27,6 @@
 * [X] Thumbs up/loving papers in dashboard does not change backend, connect it properly
 * [X] Saved/Thumbs/Loved doesn't display any papers in dashboard (works in profile though, UNIFY if it's upvoted or saved, let's stick with upvoted first) but it does work in user profile
 * [ ] In user profile, upvoted papers should already be highlighted for the thumbs up instead of being not fille
->>>>>>> 89cfce14
 3. FUTURE CHANGES (mixed) [DO NOT IMPLEMENT RIGHT NOW]:
  * [ ] Search works for all cases
  * [ ] Improve tagging and tags
