--- conflicted
+++ resolved
@@ -1,139 +1,130 @@
-// src/App.tsx
-import React, { useState, useEffect, useRef } from 'react';
-import { BrowserRouter as Router, Routes, Route, Link } from 'react-router-dom';
-import LandingPage from './pages/LandingPage';
-import PaperListPage from './pages/PaperListPage';
-import PaperDetailPage from './pages/PaperDetailPage';
-<<<<<<< HEAD
-import logo from './assets/images/papers2codelogo.png';
-import { checkCurrentUser, redirectToGitHubLogin, logoutUser, fetchAndStoreCsrfToken } from './common/services/auth';
-import type { UserProfile } from './common/types/user';
-import { UserAvatar } from './common/components';
-import { ModalProvider } from './common/context/ModalContext'; // Import ModalProvider
-import LoginPromptModal from './common/components/LoginPromptModal'; // Import LoginPromptModal
-=======
-import logo from './images/papers2codelogo.png';
-import { checkCurrentUser, redirectToGitHubLogin, logoutUser, fetchAndStoreCsrfToken } from './services/auth';
-import type { UserProfile } from './types/user';
-import { UserAvatar } from './components/common';
-import { ModalProvider } from './context/ModalContext'; // Import ModalProvider
-import LoginPromptModal from './components/common/LoginPromptModal'; // Import LoginPromptModal
->>>>>>> e25a9565
-import './App.css';
-
-function App() {
-  const [currentUser, setCurrentUser] = useState<UserProfile | null>(null);
-  const [authLoading, setAuthLoading] = useState<boolean>(true);
-  const [isDropdownOpen, setIsDropdownOpen] = useState<boolean>(false); // State for dropdown
-  const dropdownRef = useRef<HTMLDivElement>(null); // Ref for dropdown click outside
-
-  // Check login status and fetch CSRF token when the app loads
-  useEffect(() => {
-    const initializeApp = async () => {
-      setAuthLoading(true);
-      await fetchAndStoreCsrfToken(); // Fetch and store the token
-      const user = await checkCurrentUser();
-      setCurrentUser(user);
-      setAuthLoading(false);
-    };
-    initializeApp();
-  }, []);
-
-  // Handle clicking outside of dropdown to close it
-  useEffect(() => {
-    const handleClickOutside = (event: MouseEvent) => {
-      if (dropdownRef.current && !dropdownRef.current.contains(event.target as Node)) {
-        setIsDropdownOpen(false);
-      }
-    };
-    document.addEventListener('mousedown', handleClickOutside);
-    return () => {
-      document.removeEventListener('mousedown', handleClickOutside);
-    };
-  }, [dropdownRef]);
-
-  // Handle Logout
-  const handleLogout = async () => {
-    await logoutUser();
-    setCurrentUser(null);
-    localStorage.removeItem('csrfToken'); // Clear token on logout
-    setIsDropdownOpen(false); // Close dropdown on logout
-  };
-
-  const toggleDropdown = () => setIsDropdownOpen(!isDropdownOpen);
-
-  return (
-    <ModalProvider>
-      <Router>
-        <div className="app-container">
-          <header className="app-header">
-            <Link to="/" className="logo-link">
-              <img src={logo} alt="Papers To Code Community Logo" className="app-logo" />
-            </Link>
-            <nav className="main-nav">
-              <Link to="/papers" className="nav-link">Papers</Link>
-              {/* Add other nav links here if needed */}
-            </nav>
-            <div className="auth-section">
-              {authLoading ? (
-                <span className="auth-loading">Loading...</span>
-              ) : currentUser ? (
-                <div className="user-info-container" ref={dropdownRef}>
-                  <button onClick={toggleDropdown} className="user-avatar-button">
-                    <UserAvatar
-                      avatarUrl={currentUser.avatarUrl}
-                      username={currentUser.username}
-                      className="user-avatar"
-                    />
-                  </button>
-                  {isDropdownOpen && (
-                    <div className={`user-dropdown-menu ${isDropdownOpen ? 'open' : ''}`}>
-                      <Link to="/profile" className="dropdown-item" onClick={() => setIsDropdownOpen(false)}>Profile</Link>
-                      <Link to="/settings" className="dropdown-item" onClick={() => setIsDropdownOpen(false)}>Settings</Link>
-                      <Link to="" onClick={handleLogout} className="dropdown-item">
-                        Logout
-                      </Link>
-                    </div>
-                  )}
-                </div>
-              ) : (
-                <button onClick={redirectToGitHubLogin} className="auth-button connect-button">
-                  Connect with GitHub
-                </button>
-              )}
-            </div>
-          </header>
-          <main className="app-main">
-            <Routes>
-              <Route path="/" element={<LandingPage />} />
-              <Route path="/papers" element={<PaperListPage authLoading={authLoading} />} />
-              <Route
-                path="/paper/:paperId"
-                element={<PaperDetailPage currentUser={currentUser} />}
-              />
-              <Route path="*" element={<NotFoundPage />} />
-            </Routes>
-          </main>
-
-          <LoginPromptModal /> {/* Add LoginPromptModal here so it can be displayed globally */}
-
-          <footer className="app-footer">
-            <p>© {new Date().getFullYear()} Papers2Code Community. Data sourced from PapersWithCode.</p>
-          </footer>
-        </div>
-      </Router>
-    </ModalProvider>
-  );
-}
-
-const NotFoundPage: React.FC = () => {
-    return (
-        <div style={{ textAlign: 'center', marginTop: '50px', width: '100vw' }}>
-            <h1>404 - Page Not Found</h1>
-            <p>Sorry, the page you are looking for does not exist.</p>
-            <Link to="/">Go back to the homepage</Link>
-        </div>
-    );
-}
-
+// src/App.tsx
+import React, { useState, useEffect, useRef } from 'react';
+import { BrowserRouter as Router, Routes, Route, Link } from 'react-router-dom';
+import LandingPage from './pages/LandingPage';
+import PaperListPage from './pages/PaperListPage';
+import PaperDetailPage from './pages/PaperDetailPage';
+import logo from './assets/images/papers2codelogo.png';
+import { checkCurrentUser, redirectToGitHubLogin, logoutUser, fetchAndStoreCsrfToken } from './common/services/auth';
+import type { UserProfile } from './common/types/user';
+import { UserAvatar } from './common/components';
+import { ModalProvider } from './common/context/ModalContext'; // Import ModalProvider
+import LoginPromptModal from './common/components/LoginPromptModal'; // Import LoginPromptModal
+import './App.css';
+
+function App() {
+  const [currentUser, setCurrentUser] = useState<UserProfile | null>(null);
+  const [authLoading, setAuthLoading] = useState<boolean>(true);
+  const [isDropdownOpen, setIsDropdownOpen] = useState<boolean>(false); // State for dropdown
+  const dropdownRef = useRef<HTMLDivElement>(null); // Ref for dropdown click outside
+
+  // Check login status and fetch CSRF token when the app loads
+  useEffect(() => {
+    const initializeApp = async () => {
+      setAuthLoading(true);
+      await fetchAndStoreCsrfToken(); // Fetch and store the token
+      const user = await checkCurrentUser();
+      setCurrentUser(user);
+      setAuthLoading(false);
+    };
+    initializeApp();
+  }, []);
+
+  // Handle clicking outside of dropdown to close it
+  useEffect(() => {
+    const handleClickOutside = (event: MouseEvent) => {
+      if (dropdownRef.current && !dropdownRef.current.contains(event.target as Node)) {
+        setIsDropdownOpen(false);
+      }
+    };
+    document.addEventListener('mousedown', handleClickOutside);
+    return () => {
+      document.removeEventListener('mousedown', handleClickOutside);
+    };
+  }, [dropdownRef]);
+
+  // Handle Logout
+  const handleLogout = async () => {
+    await logoutUser();
+    setCurrentUser(null);
+    localStorage.removeItem('csrfToken'); // Clear token on logout
+    setIsDropdownOpen(false); // Close dropdown on logout
+  };
+
+  const toggleDropdown = () => setIsDropdownOpen(!isDropdownOpen);
+
+  return (
+    <ModalProvider>
+      <Router>
+        <div className="app-container">
+          <header className="app-header">
+            <Link to="/" className="logo-link">
+              <img src={logo} alt="Papers To Code Community Logo" className="app-logo" />
+            </Link>
+            <nav className="main-nav">
+              <Link to="/papers" className="nav-link">Papers</Link>
+              {/* Add other nav links here if needed */}
+            </nav>
+            <div className="auth-section">
+              {authLoading ? (
+                <span className="auth-loading">Loading...</span>
+              ) : currentUser ? (
+                <div className="user-info-container" ref={dropdownRef}>
+                  <button onClick={toggleDropdown} className="user-avatar-button">
+                    <UserAvatar
+                      avatarUrl={currentUser.avatarUrl}
+                      username={currentUser.username}
+                      className="user-avatar"
+                    />
+                  </button>
+                  {isDropdownOpen && (
+                    <div className={`user-dropdown-menu ${isDropdownOpen ? 'open' : ''}`}>
+                      <Link to="/profile" className="dropdown-item" onClick={() => setIsDropdownOpen(false)}>Profile</Link>
+                      <Link to="/settings" className="dropdown-item" onClick={() => setIsDropdownOpen(false)}>Settings</Link>
+                      <Link to="" onClick={handleLogout} className="dropdown-item">
+                        Logout
+                      </Link>
+                    </div>
+                  )}
+                </div>
+              ) : (
+                <button onClick={redirectToGitHubLogin} className="auth-button connect-button">
+                  Connect with GitHub
+                </button>
+              )}
+            </div>
+          </header>
+          <main className="app-main">
+            <Routes>
+              <Route path="/" element={<LandingPage />} />
+              <Route path="/papers" element={<PaperListPage authLoading={authLoading} />} />
+              <Route
+                path="/paper/:paperId"
+                element={<PaperDetailPage currentUser={currentUser} />}
+              />
+              <Route path="*" element={<NotFoundPage />} />
+            </Routes>
+          </main>
+
+          <LoginPromptModal /> {/* Add LoginPromptModal here so it can be displayed globally */}
+
+          <footer className="app-footer">
+            <p>© {new Date().getFullYear()} Papers2Code Community. Data sourced from PapersWithCode.</p>
+          </footer>
+        </div>
+      </Router>
+    </ModalProvider>
+  );
+}
+
+const NotFoundPage: React.FC = () => {
+    return (
+        <div style={{ textAlign: 'center', marginTop: '50px', width: '100vw' }}>
+            <h1>404 - Page Not Found</h1>
+            <p>Sorry, the page you are looking for does not exist.</p>
+            <Link to="/">Go back to the homepage</Link>
+        </div>
+    );
+}
+
 export default App;