--- conflicted
+++ resolved
@@ -6,12 +6,8 @@
 import { Paper } from '../common/types/paper';
 import ModernPaperCard from '../components/paperList/ModernPaperCard';
 import { formatJoinedDate, formatLastSeen } from '@/lib/dateUtils';
-<<<<<<< HEAD
 import { ProfileSettingsTab } from '../components/profile/ProfileSettingsTab';
-=======
 import { getStatusColorClasses } from '../common/utils/statusUtils';
-import ErrorPage from './ErrorPage';
->>>>>>> fc3a5dfe
 
 type TabType = 'overview' | 'upvoted' | 'contributing' | 'settings';
 
