import React from 'react';
<<<<<<< HEAD
import { usePaperList, SortPreference } from '../common/hooks/usePaperList';
import { LoadingSpinner } from '../common/components';
import ListControls from '../components/paperList/Search/ListControls';
import PaperListDisplay from '../components/paperList/PaperListDisplay';
import PaginationControls from '../components/paperList/Search/PaginationControls';
import AdvancedSearchForm from '../components/paperList/Search/AdvancedSearchForm';
=======
import { usePaperList, SortPreference } from '../hooks/usePaperList';
import { LoadingSpinner } from '../components/common';
import ListControls from '../components/paperList/Search/ListControls';
import PaperListDisplay from '../components/paperList/PaperListDisplay';
import PaginationControls from '../components/paperList/Search/PaginationControls';
import AdvancedSearchForm from '../components/paperList/Search/AdvancedSearchForm';
>>>>>>> e25a9565
import './PaperListPage.css';

interface PaperListPageProps { // Create an interface for props
  authLoading: boolean;
}

const PaperListPage: React.FC<PaperListPageProps> = ({ authLoading }) => { // Destructure authLoading
  const {
    papers,
    isLoading,
    error,
    searchTerm,
    debouncedSearchTerm,
    activeSortDisplay,
    currentPage,
    totalPages,
    handleSearchChange,
    handleSortChange,
    handlePageChange,
    handlePrev,
    handleNext,    handleVote,    // --- NEW: Destructure advanced search state/handlers and search flags ---
    showAdvancedSearch,
    advancedFilters,
    toggleAdvancedSearch,
    handleAdvancedFilterChange,
    applyAdvancedFilters,
    clearAdvancedFilters,
    isTitleAbstractSearchActive,
    // --- End NEW ---
  } = usePaperList(authLoading); // Pass authLoading to the hook

  return (
    <div className="paper-list-page">
      <header className="page-header">
        <h1>Explore Research Papers</h1>
      </header>
      <div className="list-header">
        <ListControls
          searchTerm={searchTerm}
          onSearchChange={handleSearchChange}
          activeSortDisplay={activeSortDisplay as SortPreference | 'relevance'}          onSortChange={handleSortChange}
          isSearchInputActive={isTitleAbstractSearchActive}
          onToggleAdvancedSearch={toggleAdvancedSearch} // <-- Pass handler
          showAdvancedSearch={showAdvancedSearch}     // <-- Pass state
        />
        {/* --- NEW: Conditionally render Advanced Search Form --- */}
        {showAdvancedSearch && (
          <AdvancedSearchForm
            filters={advancedFilters}
            onChange={handleAdvancedFilterChange}
            onApply={applyAdvancedFilters}
            onClear={clearAdvancedFilters}
            onClose={toggleAdvancedSearch} // Use toggle to close
          />
        )}
        {/* --- End NEW --- */}
      </div>      <div className="list-content-area">
        {isLoading ? (
          <LoadingSpinner />
        ) : error ? (
          <div className="error-message">{error}</div>
        ) : (
          <>
            <PaperListDisplay
              papers={papers}
              debouncedSearchTerm={debouncedSearchTerm}
              onVote={handleVote}
              isLoading={isLoading}
            />
            <PaginationControls
              currentPage={currentPage}
              totalPages={totalPages}
              onPageChange={handlePageChange}
              onPrev={handlePrev}
              onNext={handleNext}
            />
          </>
        )}
      </div>
    </div>
  );
};

export default PaperListPage;<|MERGE_RESOLUTION|>--- conflicted
+++ resolved
@@ -1,100 +1,91 @@
-import React from 'react';
-<<<<<<< HEAD
-import { usePaperList, SortPreference } from '../common/hooks/usePaperList';
-import { LoadingSpinner } from '../common/components';
-import ListControls from '../components/paperList/Search/ListControls';
-import PaperListDisplay from '../components/paperList/PaperListDisplay';
-import PaginationControls from '../components/paperList/Search/PaginationControls';
-import AdvancedSearchForm from '../components/paperList/Search/AdvancedSearchForm';
-=======
-import { usePaperList, SortPreference } from '../hooks/usePaperList';
-import { LoadingSpinner } from '../components/common';
-import ListControls from '../components/paperList/Search/ListControls';
-import PaperListDisplay from '../components/paperList/PaperListDisplay';
-import PaginationControls from '../components/paperList/Search/PaginationControls';
-import AdvancedSearchForm from '../components/paperList/Search/AdvancedSearchForm';
->>>>>>> e25a9565
-import './PaperListPage.css';
-
-interface PaperListPageProps { // Create an interface for props
-  authLoading: boolean;
-}
-
-const PaperListPage: React.FC<PaperListPageProps> = ({ authLoading }) => { // Destructure authLoading
-  const {
-    papers,
-    isLoading,
-    error,
-    searchTerm,
-    debouncedSearchTerm,
-    activeSortDisplay,
-    currentPage,
-    totalPages,
-    handleSearchChange,
-    handleSortChange,
-    handlePageChange,
-    handlePrev,
-    handleNext,    handleVote,    // --- NEW: Destructure advanced search state/handlers and search flags ---
-    showAdvancedSearch,
-    advancedFilters,
-    toggleAdvancedSearch,
-    handleAdvancedFilterChange,
-    applyAdvancedFilters,
-    clearAdvancedFilters,
-    isTitleAbstractSearchActive,
-    // --- End NEW ---
-  } = usePaperList(authLoading); // Pass authLoading to the hook
-
-  return (
-    <div className="paper-list-page">
-      <header className="page-header">
-        <h1>Explore Research Papers</h1>
-      </header>
-      <div className="list-header">
-        <ListControls
-          searchTerm={searchTerm}
-          onSearchChange={handleSearchChange}
-          activeSortDisplay={activeSortDisplay as SortPreference | 'relevance'}          onSortChange={handleSortChange}
-          isSearchInputActive={isTitleAbstractSearchActive}
-          onToggleAdvancedSearch={toggleAdvancedSearch} // <-- Pass handler
-          showAdvancedSearch={showAdvancedSearch}     // <-- Pass state
-        />
-        {/* --- NEW: Conditionally render Advanced Search Form --- */}
-        {showAdvancedSearch && (
-          <AdvancedSearchForm
-            filters={advancedFilters}
-            onChange={handleAdvancedFilterChange}
-            onApply={applyAdvancedFilters}
-            onClear={clearAdvancedFilters}
-            onClose={toggleAdvancedSearch} // Use toggle to close
-          />
-        )}
-        {/* --- End NEW --- */}
-      </div>      <div className="list-content-area">
-        {isLoading ? (
-          <LoadingSpinner />
-        ) : error ? (
-          <div className="error-message">{error}</div>
-        ) : (
-          <>
-            <PaperListDisplay
-              papers={papers}
-              debouncedSearchTerm={debouncedSearchTerm}
-              onVote={handleVote}
-              isLoading={isLoading}
-            />
-            <PaginationControls
-              currentPage={currentPage}
-              totalPages={totalPages}
-              onPageChange={handlePageChange}
-              onPrev={handlePrev}
-              onNext={handleNext}
-            />
-          </>
-        )}
-      </div>
-    </div>
-  );
-};
-
+import React from 'react';
+import { usePaperList, SortPreference } from '../common/hooks/usePaperList';
+import { LoadingSpinner } from '../common/components';
+import ListControls from '../components/paperList/Search/ListControls';
+import PaperListDisplay from '../components/paperList/PaperListDisplay';
+import PaginationControls from '../components/paperList/Search/PaginationControls';
+import AdvancedSearchForm from '../components/paperList/Search/AdvancedSearchForm';
+import './PaperListPage.css';
+
+interface PaperListPageProps { // Create an interface for props
+  authLoading: boolean;
+}
+
+const PaperListPage: React.FC<PaperListPageProps> = ({ authLoading }) => { // Destructure authLoading
+  const {
+    papers,
+    isLoading,
+    error,
+    searchTerm,
+    debouncedSearchTerm,
+    activeSortDisplay,
+    currentPage,
+    totalPages,
+    handleSearchChange,
+    handleSortChange,
+    handlePageChange,
+    handlePrev,
+    handleNext,    handleVote,    // --- NEW: Destructure advanced search state/handlers and search flags ---
+    showAdvancedSearch,
+    advancedFilters,
+    toggleAdvancedSearch,
+    handleAdvancedFilterChange,
+    applyAdvancedFilters,
+    clearAdvancedFilters,
+    isTitleAbstractSearchActive,
+    // --- End NEW ---
+  } = usePaperList(authLoading); // Pass authLoading to the hook
+
+  return (
+    <div className="paper-list-page">
+      <header className="page-header">
+        <h1>Explore Research Papers</h1>
+      </header>
+      <div className="list-header">
+        <ListControls
+          searchTerm={searchTerm}
+          onSearchChange={handleSearchChange}
+          activeSortDisplay={activeSortDisplay as SortPreference | 'relevance'}          onSortChange={handleSortChange}
+          isSearchInputActive={isTitleAbstractSearchActive}
+          onToggleAdvancedSearch={toggleAdvancedSearch} // <-- Pass handler
+          showAdvancedSearch={showAdvancedSearch}     // <-- Pass state
+        />
+        {/* --- NEW: Conditionally render Advanced Search Form --- */}
+        {showAdvancedSearch && (
+          <AdvancedSearchForm
+            filters={advancedFilters}
+            onChange={handleAdvancedFilterChange}
+            onApply={applyAdvancedFilters}
+            onClear={clearAdvancedFilters}
+            onClose={toggleAdvancedSearch} // Use toggle to close
+          />
+        )}
+        {/* --- End NEW --- */}
+      </div>      <div className="list-content-area">
+        {isLoading ? (
+          <LoadingSpinner />
+        ) : error ? (
+          <div className="error-message">{error}</div>
+        ) : (
+          <>
+            <PaperListDisplay
+              papers={papers}
+              debouncedSearchTerm={debouncedSearchTerm}
+              onVote={handleVote}
+              isLoading={isLoading}
+            />
+            <PaginationControls
+              currentPage={currentPage}
+              totalPages={totalPages}
+              onPageChange={handlePageChange}
+              onPrev={handlePrev}
+              onNext={handleNext}
+            />
+          </>
+        )}
+      </div>
+    </div>
+  );
+};
+
 export default PaperListPage;