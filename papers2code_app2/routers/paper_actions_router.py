from fastapi import APIRouter, Depends, HTTPException, status, Request, Body, Response
from bson.errors import InvalidId
import logging
from ..dependencies import limiter, get_paper_action_service

from ..schemas_papers import PaperResponse, PaperActionsSummaryResponse
from ..schemas_minimal import UserSchema
from ..utils import transform_paper_async
from ..auth import get_current_user
from ..services.paper_action_service import PaperActionService, ACTION_PROJECT_STARTED, ACTION_PROJECT_JOINED # Added action types
from ..error_handlers import handle_service_errors

router = APIRouter(
    prefix="/papers",
    tags=["paper-actions"],
)
logger = logging.getLogger(__name__)

@router.post("/{paper_id}/vote", response_model=PaperResponse)
@limiter.limit("60/minute")
@handle_service_errors
async def vote_on_paper(
    request: Request,  # For limiter
    paper_id: str,
    vote_type: str = Body(..., embed=True, pattern="^(up|none)$"),
    current_user: UserSchema = Depends(get_current_user),
    service: PaperActionService = Depends(get_paper_action_service)
):
    # Raw request body can be logged for debugging if needed
    # raw_body = await request.body()
    # logger.info(f"Vote request for paper_id: {paper_id}. Raw request body: {raw_body.decode()}")
    #logger.info(f"Vote request for paper_id: {paper_id}. Parsed vote_type: {vote_type}. User ID: {current_user.id}")

    try:
        user_id_str = str(current_user.id)
        if not user_id_str:
            raise HTTPException(status_code=status.HTTP_401_UNAUTHORIZED, detail="User ID not found")

        updated_paper_doc = await service.record_vote(
            paper_id=paper_id,
            user_id=user_id_str,
            vote_type=vote_type
        )

        if not updated_paper_doc:
            logger.error(
                f"Paper {paper_id} not found after voting operation, service returned None unexpectedly."
            )
            raise HTTPException(status_code=status.HTTP_404_NOT_FOUND, detail="Paper not found after voting operation")

        return await transform_paper_async(updated_paper_doc, user_id_str, detail_level="full")

    except InvalidId:
        raise HTTPException(status_code=status.HTTP_400_BAD_REQUEST, detail="Invalid paper or user ID format")
    except HTTPException:
        raise
    except Exception:
        logger.exception("An internal server error occurred during voting in the router.")
        raise HTTPException(
            status_code=status.HTTP_500_INTERNAL_SERVER_ERROR,
            detail="An internal server error occurred during voting."
        )

@router.post("/{paper_id}/actions/{action_type}", status_code=status.HTTP_204_NO_CONTENT)
@limiter.limit("60/minute")
@handle_service_errors
async def record_generic_paper_action(
    request: Request, # For limiter
    paper_id: str,
    action_type: str,
    current_user: UserSchema = Depends(get_current_user),
    details: dict = Body(None), # Optional details for the action
    service: PaperActionService = Depends(get_paper_action_service)
):
    logger.info(f"Action request for paper_id: {paper_id}. Action type: {action_type}. User ID: {current_user.id}")

    user_id_str = str(current_user.id)

    # Validate action_type if necessary, or let the service handle it
    # For example, ensure it's one of the predefined generic types if you have a specific list
    if action_type not in [ACTION_PROJECT_STARTED, ACTION_PROJECT_JOINED]: # Add other valid generic actions here
        raise HTTPException(status_code=status.HTTP_400_BAD_REQUEST, detail=f"Invalid action type: {action_type}")

    try:
        await service.record_paper_related_action(
            paper_id=paper_id,
            user_id=user_id_str,
            action_type=action_type,
<<<<<<< HEAD
            details=details
        )
        return Response(status_code=status.HTTP_204_NO_CONTENT)

    except InvalidId:
        raise HTTPException(status_code=status.HTTP_400_BAD_REQUEST, detail="Invalid paper or user ID format")
    except HTTPException:
        raise # Re-raise if it's already an HTTPException
    except Exception as e:
        logger.exception(f"An internal server error occurred during action recording for paper {paper_id}, action {action_type}.")
        raise HTTPException(
            status_code=status.HTTP_500_INTERNAL_SERVER_ERROR,
            detail="An internal server error occurred while recording the action."
        )
=======
            details=details
        )
        # No content to return, so FastAPI will handle the 204 response
        return Response(status_code=status.HTTP_204_NO_CONTENT) 

    except PaperNotFoundException as e:
        raise HTTPException(status_code=status.HTTP_404_NOT_FOUND, detail=str(e))
    except InvalidActionException as e:
        logger.error(f"InvalidActionException for paper {paper_id}, user {user_id_str}, action {action_type}: {e}")
        raise HTTPException(status_code=status.HTTP_400_BAD_REQUEST, detail=str(e))
    except InvalidId:
        raise HTTPException(status_code=status.HTTP_400_BAD_REQUEST, detail="Invalid paper or user ID format")
    except HTTPException:
        raise # Re-raise if it's already an HTTPException
    except Exception:
        logger.exception(
            f"An internal server error occurred during action recording for paper {paper_id}, action {action_type}."
        )
        raise HTTPException(
            status_code=status.HTTP_500_INTERNAL_SERVER_ERROR,
            detail="An internal server error occurred while recording the action."
        )
>>>>>>> 166778d2

@router.get("/{paper_id}/actions", response_model=PaperActionsSummaryResponse)
@limiter.limit("100/minute")  # Keep limiter if needed
@handle_service_errors
async def get_paper_actions(
    request: Request,  # For limiter
    paper_id: str,
    service: PaperActionService = Depends(get_paper_action_service)
):
    #logger.info(f"Router: Received request to get actions for paper_id: {paper_id}")
    try:
        actions_summary = await service.get_paper_actions(paper_id)
        return actions_summary
    except Exception as e:  # General exception handler
        logger.exception(f"Router: Error getting actions for paper_id {paper_id}: {e}")
        raise HTTPException(status_code=status.HTTP_500_INTERNAL_SERVER_ERROR, detail="Failed to retrieve paper actions.")

<|MERGE_RESOLUTION|>--- conflicted
+++ resolved
@@ -86,32 +86,10 @@
             paper_id=paper_id,
             user_id=user_id_str,
             action_type=action_type,
-<<<<<<< HEAD
             details=details
         )
         return Response(status_code=status.HTTP_204_NO_CONTENT)
 
-    except InvalidId:
-        raise HTTPException(status_code=status.HTTP_400_BAD_REQUEST, detail="Invalid paper or user ID format")
-    except HTTPException:
-        raise # Re-raise if it's already an HTTPException
-    except Exception as e:
-        logger.exception(f"An internal server error occurred during action recording for paper {paper_id}, action {action_type}.")
-        raise HTTPException(
-            status_code=status.HTTP_500_INTERNAL_SERVER_ERROR,
-            detail="An internal server error occurred while recording the action."
-        )
-=======
-            details=details
-        )
-        # No content to return, so FastAPI will handle the 204 response
-        return Response(status_code=status.HTTP_204_NO_CONTENT) 
-
-    except PaperNotFoundException as e:
-        raise HTTPException(status_code=status.HTTP_404_NOT_FOUND, detail=str(e))
-    except InvalidActionException as e:
-        logger.error(f"InvalidActionException for paper {paper_id}, user {user_id_str}, action {action_type}: {e}")
-        raise HTTPException(status_code=status.HTTP_400_BAD_REQUEST, detail=str(e))
     except InvalidId:
         raise HTTPException(status_code=status.HTTP_400_BAD_REQUEST, detail="Invalid paper or user ID format")
     except HTTPException:
@@ -124,7 +102,6 @@
             status_code=status.HTTP_500_INTERNAL_SERVER_ERROR,
             detail="An internal server error occurred while recording the action."
         )
->>>>>>> 166778d2
 
 @router.get("/{paper_id}/actions", response_model=PaperActionsSummaryResponse)
 @limiter.limit("100/minute")  # Keep limiter if needed
@@ -141,4 +118,3 @@
     except Exception as e:  # General exception handler
         logger.exception(f"Router: Error getting actions for paper_id {paper_id}: {e}")
         raise HTTPException(status_code=status.HTTP_500_INTERNAL_SERVER_ERROR, detail="Failed to retrieve paper actions.")
-
